--- conflicted
+++ resolved
@@ -12,12 +12,9 @@
 series = "Podcast"
 +++
 
-<<<<<<< HEAD
+<div><script id="letscast-player-111a5334" src="https://letscast.fm/podcasts/rust-in-production-82281512/episodes/prime-video-with-alexandru-ene/player.js?size=s"></script></div>
+
 Are you one of over 240 million subscribers of Amazon's Prime Video service? If so, you might be surprised to learn that much of the infrastructure behind Prime Video is built using Rust. They use a single codebase for media players, game consoles, and tablets. In this episode, we sit down with Alexandru Ene, a Principal Engineer at Amazon, to discuss how Rust is used at Prime Video, the challenges they face in building a global streaming service, and the benefits of using Rust for their systems. 
-=======
-<div><script id="letscast-player-111a5334" src="https://letscast.fm/podcasts/rust-in-production-82281512/episodes/prime-video-with-alexandru-ene/player.js?size=s"></script></div>
-Are you one of over 240 million subscribers of Amazon's Prime Video service? If so, you might be surprised to learn that much of the infrastructure behind Prime Video is built using Rust. They use a single codebase for media players, game consoles, and tablets. In this episode, we sit down with Alexandru Ene, a Principal Engineer at Amazon, to discuss how Rust is used at Prime Video, the challenges they face in building a global streaming service, and the benefits of using Rust for their backend systems. 
->>>>>>> eea35c6f
 
 {{ codecrafters() }}
 
